--- conflicted
+++ resolved
@@ -19,7 +19,6 @@
     if (n==0)
         n = Int( floor( L / h / 2 ) ) + 1;
     end
-<<<<<<< HEAD
 
     spt = L.*(0:(n-1))/(n-1);  # Range (0, L)
     xhat = spt*cos.(-α);
@@ -38,26 +37,6 @@
 
 Build cylinder of radius r based on grid spacing of h.
 
-=======
-
-    spt = L.*(0:(n-1))/(n-1);  # Range (0, L)
-    xhat = spt*cos.(-α);
-    yhat = spt*sin.(-α);
-
-    xb = [xhat.+x0  yhat.+y0];
-
-    # sanity check: make sure ds is equal to 2 * h
-    ds = sqrt( (xhat[2] - xhat[1])^2 + (yhat[2] - yhat[1])^2 ) ;
-
-    return RigidBody(motion, xb, copy(xb), 0.0*xb, fill(ds, n))
-end
-
-"""
-    make_cylinder(r, h, x0, y0; motion=Static(), n=0)
-
-Build cylinder of radius r based on grid spacing of h.
-
->>>>>>> aca48b50
 If n \neq 0, choose so that ds=2h.
 """
 function make_cylinder(r, h, x0, y0; motion=Static(), n=0)
@@ -77,7 +56,7 @@
     xhat = r.*cos.(spt);
     yhat = r.*sin.(spt);
 
-    xb = [xhat.-x0  yhat.-y0];
+    xb = [xhat.+x0  yhat.+y0];
 
     # sanity check: make sure ds is equal to 2 * h
     ds = sqrt( (xhat[2] - xhat[1])^2 + (yhat[2] - yhat[1])^2 ) ;
@@ -117,15 +96,9 @@
 
 """
     naca(x, spec)
-<<<<<<< HEAD
 
 Compute points on 4-digit NACA airfoils
 
-=======
-
-Compute points on 4-digit NACA airfoils
-
->>>>>>> aca48b50
 x - x/c, so that x ∈ (0, 1)
 """
 function naca(x, spec)
