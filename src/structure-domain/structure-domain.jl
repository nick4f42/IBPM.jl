function make_body( bdy_in, Δx )

    #Currently has functionality for piping into the supported bodies within
    #sample-bodies.jl. Would be nice to add the ability for the user to be able
    #to prescribe the body as a function of arclength...

    #Ugly way of initializing array. Have to replace this...
    #Not sure that the code can handle a sim with multiple Motion types...
    if (:motion in keys(bdy_in[1]))==true
        if bdy_in[1].motion==:static
            bodies = RigidBody{Static}[]
        elseif bdy_in[1].motion==:movinggrid
            bodies = RigidBody{MovingGrid}[]
        elseif bdy_in[1].motion==:movingbody
            bodies = RigidBody{MotionFunction}[]
        end
    end

<<<<<<< HEAD
function MotionType( body::V where V<:Body )
    return typeof(body.motion)
end

function MotionType( bodies::Array{V, 1} where V<:Body )
    motions = [typeof(bodies[i].motion) for i=1:length(bodies)]
    if all(motions .== motions[1])
        return motions[1]
    else
        return Motion
    end
end

function get_body_info( bodies::Array{V, 1} where V <: Body )
    # determine the num of body points per body
    nf = [length(bodies[j].xb) for j=1:length(bodies)]
    nb = [size(bodies[j].xb, 1) for j=1:length(bodies)]
    return nb, nf
end

function get_ub(bodies::Array{V, 1} where V<:Body)
    nb, nf = get_body_info(bodies)
    ub = zeros(Float64, sum(nb), 2)

    nbod_tally = 0; #  Used to keep a tally of which body we're on
    for j=1:length(bodies)
        #move_body!(bodies[j].xb, bodies[j].ub, bodies[j].motion, t)  # Not time-dependent
        ub[nbod_tally .+ (1:nb[j]), :] .= bodies[j].ub
=======
>>>>>>> aca48b50

    for bdy_j in bdy_in
        #read user vals
        if (:motion in keys(bdy_j))==true
            if bdy_j.motion==:static
                motion = Static()
            elseif bdy_j.motion==:movinggrid
                #back out desired grid motion
                if (:motionfcn in keys(bdy_j))==false
                    motion = MovingGrid(t -> 1.0, t -> 0.0, t -> 0.0, t -> 0.0,
                        xc=0.0, yc=0.0 )
                else
                    mfcn = bdy_j.motionfcn

                    if (:U in keys(bdy_j.motionfcn))==false
                        Uf = (t -> 1.0)
                    else
                        Uf = mfcn.U
                    end

                    if (:V in keys(bdy_j.motionfcn))==false
                        Vf = (t -> 0.0)
                    else
                        Vf = mfcn.V
                    end

                    if (:θ in keys(bdy_j.motionfcn))==false
                        θf = (t -> 0.0)
                    else
                        θf = mfcn.θ
                    end

                    if (:θ̇ in keys(bdy_j.motionfcn))==false
                        θ̇f = (t -> 0.0)
                    else
                        θ̇f = mfcn.θ̇
                    end

                    if (:xc in keys(bdy_j.motionfcn))==false
                        xcf = 0.0
                    else
                        xcf = mfcn.xc
                    end

                    if (:yc in keys(bdy_j.motionfcn))==false
                        ycf = 0.0
                    else
                        ycf = mfcn.yc
                    end
                    @show Uf, Vf, θf, θ̇f
                    #put together:
                    motion = MovingGrid(Uf, Vf, θf, θ̇f, xc=xcf, yc=ycf)
                end
            elseif bdy_j.motion==:movingbody
                if (:motionfcn in keys(bdy_j))==false
                    motion = MotionFunction([t -> -t, t -> 0.0, t -> 0.0],
                        [t -> -1.0, t->0.0, t->0.0])
                else
                    mfcn = bdy_j.motionfcn

                    if (:xc in keys(bdy_j.motionfcn))==false
                        xcf = (t -> -t)
                    else
                        xcf = mfcn.xc
                    end

                    if (:yc in keys(bdy_j.motionfcn))==false
                        ycf = (t -> 0.0)
                    else
                        ycf = mfcn.yc
                    end

                    if (:θ in keys(bdy_j.motionfcn))==false
                        θcf = (t -> 0.0)
                    else
                        θcf = mfcn.θ
                    end

                    if (:uc in keys(bdy_j.motionfcn))==false
                        ucf = (t -> -1.0)
                    else
                        ucf = mfcn.uc
                    end

                    if (:vc in keys(bdy_j.motionfcn))==false
                        vcf = (t -> 0.0)
                    else
                        vcf = mfcn.vc
                    end

                    if (:θ̇ in keys(bdy_j.motionfcn))==false
                        θ̇cf = (t -> 0.0)
                    else
                        θ̇cf = mfcn.θ̇
                    end

                    motion = MotionFunction([xcf, ycf, θcf],
                        [ucf, vcf, θ̇cf])
                end
            end
        else
            motion = Static()
        end

        if (:center in keys(bdy_j))==true
            center = bdy_j.center
        else
            center = [0.0; 0.0]
        end

        if bdy_j.type == :cylinder
            body = make_cylinder( bdy_j.lengthscale, Δx,
                center[1], center[2]; motion=motion )
        end

        if bdy_j.type == :plate
            body = make_plate( bdy_j.lengthscale, bdy_j.spec.α, Δx,
                center[1], center[2]; motion=motion )
        end

        bodies = [bodies; body]
        # bodies=[body]
    end
<<<<<<< HEAD
    return [ub[:, 1]; ub[:, 2]]  # Stack [ub; vb]
end


function get_transformation(
        motion::MotionFunction,
        t::Float64   # Should be time of the *next* step (i.e. t[k+1])
        )
    x, y, θ = motion.xc(t)
    ẋ, ẏ, θ̇ = motion.uc(t)

    pos = [x, y]
    vel = [ẋ, ẏ]

    Rx = [cos(θ)  -sin(θ);  sin(θ)  cos(θ)]
    Ru = θ̇*[-sin(θ)  -cos(θ); cos(θ)  -sin(θ)]

    return TangentSE2(pos, vel, Rx, Ru)
end


function move_body!(body::RigidBody, t::Float64)
    move_body!(MotionType(body), body, t)
end

function move_body!(
    ::Type{RotatingCyl},
    body::RigidBody,
    t::Float64
    )
    """
    Compute linear speed of points on rotating cylinder
    θ = atan(y/x)
    ẋ = -R*Ω*sin(θ)
    ẏ =  R*Ω*cos(θ)
    Note: this is a specialized case for development only
    """
    xb = body.xb
    ub = body.ub
    motion = body.motion
    R = sqrt(xb[1, 1]^2 + xb[1, 2]^2)
    θ = atan.(xb[:, 2], xb[:, 1])
    ub[:, 1] .= -R*motion.Ω*sin.(θ)
    ub[:, 2] .=  R*motion.Ω*cos.(θ)
    return ub
end

function move_body!(
    ::Type{MotionFunction},
    body::RigidBody,
    t::Float64
    )
    se2 = get_transformation(body.motion, t)
    for i=1:size(body.xb, 1)
        @views body.xb[i, :] .= se2.pos .+ se2.Rx*body.x0[i, :]
        @views body.ub[i, :] .= se2.vel .+ se2.Ru*body.x0[i, :]
    end
=======

    return bodies
>>>>>>> aca48b50
end<|MERGE_RESOLUTION|>--- conflicted
+++ resolved
@@ -16,37 +16,6 @@
         end
     end
 
-<<<<<<< HEAD
-function MotionType( body::V where V<:Body )
-    return typeof(body.motion)
-end
-
-function MotionType( bodies::Array{V, 1} where V<:Body )
-    motions = [typeof(bodies[i].motion) for i=1:length(bodies)]
-    if all(motions .== motions[1])
-        return motions[1]
-    else
-        return Motion
-    end
-end
-
-function get_body_info( bodies::Array{V, 1} where V <: Body )
-    # determine the num of body points per body
-    nf = [length(bodies[j].xb) for j=1:length(bodies)]
-    nb = [size(bodies[j].xb, 1) for j=1:length(bodies)]
-    return nb, nf
-end
-
-function get_ub(bodies::Array{V, 1} where V<:Body)
-    nb, nf = get_body_info(bodies)
-    ub = zeros(Float64, sum(nb), 2)
-
-    nbod_tally = 0; #  Used to keep a tally of which body we're on
-    for j=1:length(bodies)
-        #move_body!(bodies[j].xb, bodies[j].ub, bodies[j].motion, t)  # Not time-dependent
-        ub[nbod_tally .+ (1:nb[j]), :] .= bodies[j].ub
-=======
->>>>>>> aca48b50
 
     for bdy_j in bdy_in
         #read user vals
@@ -96,7 +65,7 @@
                     else
                         ycf = mfcn.yc
                     end
-                    @show Uf, Vf, θf, θ̇f
+
                     #put together:
                     motion = MovingGrid(Uf, Vf, θf, θ̇f, xc=xcf, yc=ycf)
                 end
@@ -170,66 +139,6 @@
         bodies = [bodies; body]
         # bodies=[body]
     end
-<<<<<<< HEAD
-    return [ub[:, 1]; ub[:, 2]]  # Stack [ub; vb]
-end
-
-
-function get_transformation(
-        motion::MotionFunction,
-        t::Float64   # Should be time of the *next* step (i.e. t[k+1])
-        )
-    x, y, θ = motion.xc(t)
-    ẋ, ẏ, θ̇ = motion.uc(t)
-
-    pos = [x, y]
-    vel = [ẋ, ẏ]
-
-    Rx = [cos(θ)  -sin(θ);  sin(θ)  cos(θ)]
-    Ru = θ̇*[-sin(θ)  -cos(θ); cos(θ)  -sin(θ)]
-
-    return TangentSE2(pos, vel, Rx, Ru)
-end
-
-
-function move_body!(body::RigidBody, t::Float64)
-    move_body!(MotionType(body), body, t)
-end
-
-function move_body!(
-    ::Type{RotatingCyl},
-    body::RigidBody,
-    t::Float64
-    )
-    """
-    Compute linear speed of points on rotating cylinder
-    θ = atan(y/x)
-    ẋ = -R*Ω*sin(θ)
-    ẏ =  R*Ω*cos(θ)
-    Note: this is a specialized case for development only
-    """
-    xb = body.xb
-    ub = body.ub
-    motion = body.motion
-    R = sqrt(xb[1, 1]^2 + xb[1, 2]^2)
-    θ = atan.(xb[:, 2], xb[:, 1])
-    ub[:, 1] .= -R*motion.Ω*sin.(θ)
-    ub[:, 2] .=  R*motion.Ω*cos.(θ)
-    return ub
-end
-
-function move_body!(
-    ::Type{MotionFunction},
-    body::RigidBody,
-    t::Float64
-    )
-    se2 = get_transformation(body.motion, t)
-    for i=1:size(body.xb, 1)
-        @views body.xb[i, :] .= se2.pos .+ se2.Rx*body.x0[i, :]
-        @views body.ub[i, :] .= se2.vel .+ se2.Ru*body.x0[i, :]
-    end
-=======
 
     return bodies
->>>>>>> aca48b50
 end