--- conflicted
+++ resolved
@@ -6,9 +6,5 @@
 #include("motions.jl")  # Moved to structure-domain
 #include("bodies.jl")   # Moved to structure-domain
 include("models.jl")          # model, matrices, working memory
-<<<<<<< HEAD
 include("problem-types.jl")   # problem, state, and base flux
-=======
-include("problem-types.jl")   # problem, state, and base flux
-include("read-user-vars.jl")
->>>>>>> aca48b50
+include("read-user-vars.jl")