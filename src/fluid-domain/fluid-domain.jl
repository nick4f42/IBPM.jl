--- conflicted
+++ resolved
@@ -1,30 +1,5 @@
 """
 Types of flow grids
-<<<<<<< HEAD
-
-UniformGrid can probably be eliminated once the code is fairly stable
-
-MOVE TO fluid-domain??
-"""
-abstract type Grid end
-
-struct MultiGrid <: Grid
-    nx::Int
-    ny::Int
-    nΓ::Int
-    nq::Int
-    mg::Int
-    offx::Float64
-    offy::Float64
-    len::Float64
-    h::Float64
-    split_flux::Any
-    LEFT::Int
-    RIGHT::Int
-    BOT::Int
-    TOP::Int
-end
-=======
 
 UniformGrid can probably be eliminated once the code is fairly stable
 
@@ -82,29 +57,17 @@
     nu = ny * (nx+1); nv = nx * (ny+1);  # num of (flux) points
     # Total num of vel (flux) points
     nq = nu + nv;
->>>>>>> aca48b50
 
-function make_grid(nx::Int, ny::Int, offx::Float64, offy::Float64, len::Float64; mg=1::Int)
-    nΓ  = (nx-1)*(ny-1)  # Number of circulation points
-    nu = ny * (nx+1); nv = nx * (ny+1);  # num of (flux) points
-    nq = nu + nv;  # Total num of vel (flux) points
     h = len / nx;  # Grid spacing
 
     "Return views to 2D arrays of fluxes"
     split_flux(q; lev=1) = reshape(@view(q[1:nu, lev]), nx+1, ny),
                            reshape(@view(q[nu+1:end, lev]), nx, ny+1)
-<<<<<<< HEAD
-
-    # Predefine constant offsets for indexing boundary conditions
-    left = 0;  right = ny+1
-    bot = 2*(ny+1); top = 2*(ny+1) + nx+1
-=======
 
     # Predefine constant offsets for indexing boundary conditions
     left = 0;  right = ny+1
     bot = 2*(ny+1); top = 2*(ny+1) + nx+1
 
->>>>>>> aca48b50
     return MultiGrid(nx, ny, nΓ, nq, mg, offx, offy, len, h,
         split_flux, left, right, bot, top)
 end